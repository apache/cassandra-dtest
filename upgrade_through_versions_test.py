--- conflicted
+++ resolved
@@ -211,12 +211,7 @@
         that are specified by *nodes*, otherwise ignore *nodes* specified
         and upgrade all nodes.
         """
-<<<<<<< HEAD
-        previous_version = self.cluster.version()
-        debug('Upgrading to %s from %s.' % (tag, previous_version))
-=======
         debug('Upgrading {nodes} to {tag}'.format(nodes=[n.name for n in nodes] if nodes is not None else 'all nodes',tag=tag))
->>>>>>> 0fa78d12
         if not mixed_version:
             nodes = self.cluster.nodelist()
 
