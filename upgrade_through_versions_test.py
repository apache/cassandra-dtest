import bisect
import operator
import os
import pprint
import random
import re
<<<<<<< HEAD
import schema_metadata_test
=======
import signal
>>>>>>> 6c60b8d3
import subprocess
import time
import uuid
from collections import defaultdict
from distutils.version import LooseVersion
from multiprocessing import Process, Queue
from Queue import Empty, Full

import psutil

from cassandra import ConsistencyLevel, WriteTimeout
from cassandra.query import SimpleStatement
from dtest import DEFAULT_DIR, Tester, debug
from tools import generate_ssl_stores, new_node

# Versions are tuples of (major_ver, minor_ver)
# Used to build upgrade path(s) for tests. Some tests will go from start to finish,
# other tests will focus on single upgrades from UPGRADE_PATH[n] to UPGRADE_PATH[n+1]

TRUNK_VER = (3, 1)
DEFAULT_PATH = [(1, 2), (2, 0), (2, 1), (2, 2), (3, 0), TRUNK_VER]

CUSTOM_PATH = os.environ.get('UPGRADE_PATH', None)
if CUSTOM_PATH:
    # provide a custom path like so: "1_2:2_0:2_1" to test upgrading from 1.2 to 2.0 to 2.1
    UPGRADE_PATH = []
    for _vertup in CUSTOM_PATH.split(':'):
        _major, _minor = _vertup.split('_')
        UPGRADE_PATH.append((int(_major), int(_minor)))
else:
    UPGRADE_PATH = DEFAULT_PATH

LOCAL_MODE = os.environ.get('LOCAL_MODE', '').lower() in ('yes', 'true')
if LOCAL_MODE:
    REPO_LOCATION = os.environ.get('CASSANDRA_DIR')
else:
    REPO_LOCATION = "https://git-wip-us.apache.org/repos/asf/cassandra.git"

# lets cache this once so we don't make a bunch of remote requests
GIT_LS = subprocess.check_output(["git", "ls-remote", "-h", "-t", REPO_LOCATION]).rstrip()

# maps ref type (branch, tags) to ref names and sha's
MAPPED_REFS = defaultdict(dict)
for row in GIT_LS.split('\n'):
    sha, _fullref = row.split('\t')
    _, ref_type, ref = _fullref.split('/')
    MAPPED_REFS[ref_type][ref.split('^')[0]] = sha

# We often want this post-mortem when debugging may have been disabled, so print/pprint is intentional here
print("************************************* GIT REFS USED FOR THIS TEST RUN *********************************************")
print("************************** KEEP IN MIND THAT A SHA MAY POINT TO ANOTHER COMMIT SHA! *******************************")
for ref_type in MAPPED_REFS.keys():
    print("Git refs for {}:").format(ref_type.upper())
    pprint.pprint(MAPPED_REFS[ref_type], indent=4)

if os.environ.get('CASSANDRA_VERSION'):
    debug('CASSANDRA_VERSION is not used by upgrade tests!')


def sha_for_ref_name(ref_name, ref_type='tags'):
    return MAPPED_REFS[ref_type][ref_name]


class GitSemVer(object):
    """
    Wraps a git ref up with a semver (as LooseVersion)
    """
    git_ref = None
    semver = None

    def __init__(self, git_ref, semver_str):
        self.git_ref = git_ref
        self.semver = LooseVersion(semver_str)
        if semver_str == 'trunk':
            self.semver = LooseVersion(make_ver_str(TRUNK_VER))

    def __cmp__(self, other):
        return cmp(self.semver, other.semver)


def latest_tag_matching(ver_tuple):
    """
    Returns the latest tag matching a version tuple, such as (1, 2) to represent version 1.2
    """
    ver_str = make_ver_str(ver_tuple)

    wrappers = []
    # step through each tag found in the git repo
    # check if the tag is a match for the base version provided in ver_tuple
    # if it's a match add it to wrappers and when we complete this process give back the latest version found
    for t in MAPPED_REFS['tags'].keys():
        # let's short circuit if the tag we are checking matches the cassandra-x.y.z format, otherwise make another attempt for x.y.z-foo in case it's something line 1.2.3-tentative
        match = re.match('^cassandra-({ver_str}\.\d+(-+\w+)*)$'.format(ver_str=ver_str), t) or re.match('^({ver_str}\.\d*(-+\w+)*)$'.format(ver_str=ver_str), t)
        if match:
            gsv = GitSemVer(t, match.group(1))
            bisect.insort(wrappers, gsv)

    if wrappers:
        latest = wrappers.pop().git_ref
        return latest

    return None


def make_ver_str(_tuple):
    """
    Takes a tuple like (1,2) and returns a string like '1.2'
    """
    return '{}.{}'.format(_tuple[0], _tuple[1])


def make_branch_str(_tuple):
    """
    Takes a tuple like (1,2) and formats that version specifier as something
    like 'cassandra-1.2' to match the branch naming convention
    """

    # special case trunk version to just return 'trunk'
    if _tuple == TRUNK_VER:
        return 'trunk'

    return 'cassandra-{}.{}'.format(_tuple[0], _tuple[1])


def sanitize_version(version):
    """
    Takes versions of the form cassandra-1.2, 2.0.10, or trunk.
    Returns just the version string 'X.Y.Z'
    """
    if version.find('-') >= 0:
        return LooseVersion(version.split('-')[1])
    elif version == 'trunk':
        return LooseVersion(make_ver_str(TRUNK_VER))
    else:
        return LooseVersion(version)


def switch_jdks(version):
    version = sanitize_version(version)
    try:
        if version < '2.1':
            os.environ['JAVA_HOME'] = os.environ['JAVA7_HOME']
        else:
            os.environ['JAVA_HOME'] = os.environ['JAVA8_HOME']
    except KeyError:
        raise RuntimeError("You need to set JAVA7_HOME and JAVA8_HOME to run these tests!")


def data_writer(tester, to_verify_queue, verification_done_queue, rewrite_probability=0):
    """
    Process for writing/rewriting data continuously.

    Pushes to a queue to be consumed by data_checker.

    Pulls from a queue of already-verified rows written by data_checker that it can overwrite.

    Intended to be run using multiprocessing.
    """
    # 'tester' is a cloned object so we shouldn't be inappropriately sharing anything with another process
    session = tester.patient_cql_connection(tester.node1, keyspace="upgrade", protocol_version=1)

    prepared = session.prepare("UPDATE cf SET v=? WHERE k=?")
    prepared.consistency_level = ConsistencyLevel.QUORUM

    def handle_sigterm(signum, frame):
        # need to close queue gracefully if possible, or the data_checker process
        # can't seem to empty the queue and test failures result.
        to_verify_queue.close()
        exit(0)

    signal.signal(signal.SIGTERM, handle_sigterm)

    while True:
        try:
            key = None

            if (rewrite_probability > 0) and (random.randint(0, 100) <= rewrite_probability):
                try:
                    key = verification_done_queue.get_nowait()
                except Empty:
                    # we wanted a re-write but the re-writable queue was empty. oh well.
                    pass

            key = key or uuid.uuid4()

            val = uuid.uuid4()

            session.execute(prepared, (val, key))

            to_verify_queue.put_nowait((key, val,))
        except Exception:
            debug("Error in data writer process!")
            to_verify_queue.close()
            raise


def data_checker(tester, to_verify_queue, verification_done_queue):
    """
    Process for checking data continuously.

    Pulls from a queue written to by data_writer to know what to verify.

    Pushes to a queue to tell data_writer what's been verified and could be a candidate for re-writing.

    Intended to be run using multiprocessing.
    """
    # 'tester' is a cloned object so we shouldn't be inappropriately sharing anything with another process
    session = tester.patient_cql_connection(tester.node1, keyspace="upgrade", protocol_version=1)

    prepared = session.prepare("SELECT v FROM cf WHERE k=?")
    prepared.consistency_level = ConsistencyLevel.QUORUM

    def handle_sigterm(signum, frame):
        # need to close queue gracefully if possible, or the data_checker process
        # can't seem to empty the queue and test failures result.
        verification_done_queue.close()
        exit(0)

    signal.signal(signal.SIGTERM, handle_sigterm)

    while True:
        try:
            # here we could block, but if the writer process terminates early with an empty queue
            # we would end up blocking indefinitely
            (key, expected_val) = to_verify_queue.get_nowait()

            actual_val = session.execute(prepared, (key,))[0][0]
        except Empty:
            time.sleep(0.1)  # let's not eat CPU if the queue is empty
            continue
        except Exception:
            debug("Error in data verifier process!")
            verification_done_queue.close()
            raise
        else:
            try:
                verification_done_queue.put_nowait(key)
            except Full:
                # the rewritable queue is full, not a big deal. drop this one.
                # we keep the rewritable queue held to a modest max size
                # and allow dropping some rewritables because we don't want to
                # rewrite rows in the same sequence as originally written
                pass

        tester.assertEqual(expected_val, actual_val, "Data did not match expected value!")


def counter_incrementer(tester, to_verify_queue, verification_done_queue, rewrite_probability=0):
    """
    Process for incrementing counters continuously.

    Pushes to a queue to be consumed by counter_checker.

    Pulls from a queue of already-verified rows written by data_checker that it can increment again.

    Intended to be run using multiprocessing.
    """
    # 'tester' is a cloned object so we shouldn't be inappropriately sharing anything with another process
    session = tester.patient_cql_connection(tester.node1, keyspace="upgrade", protocol_version=1)

    prepared = session.prepare("UPDATE countertable SET c = c + 1 WHERE k1=?")
    prepared.consistency_level = ConsistencyLevel.QUORUM

    def handle_sigterm(signum, frame):
        # need to close queue gracefully if possible, or the data_checker process
        # can't seem to empty the queue and test failures result.
        to_verify_queue.close()
        exit(0)

    signal.signal(signal.SIGTERM, handle_sigterm)

    while True:
        try:
            key = None
            count = 0  # this will get set to actual last known count if we do a re-write

            if (rewrite_probability > 0) and (random.randint(0, 100) <= rewrite_probability):
                try:
                    key, count = verification_done_queue.get_nowait()
                except Empty:
                    # we wanted a re-write but the re-writable queue was empty. oh well.
                    pass

            key = key or uuid.uuid4()

            session.execute(prepared, (key))

            to_verify_queue.put_nowait((key, count + 1,))
        except Exception:
            debug("Error in data writer process!")
            to_verify_queue.close()
            raise


def counter_checker(tester, to_verify_queue, verification_done_queue):
    """
    Process for checking counters continuously.

    Pulls from a queue written to by counter_incrementer to know what to verify.

    Pushes to a queue to tell counter_incrementer what's been verified and could be a candidate for incrementing again.

    Intended to be run using multiprocessing.
    """
    # 'tester' is a cloned object so we shouldn't be inappropriately sharing anything with another process
    session = tester.patient_cql_connection(tester.node1, keyspace="upgrade", protocol_version=1)

    prepared = session.prepare("SELECT c FROM countertable WHERE k1=?")
    prepared.consistency_level = ConsistencyLevel.QUORUM

    def handle_sigterm(signum, frame):
        # need to close queue gracefully if possible, or the data_checker process
        # can't seem to empty the queue and test failures result.
        verification_done_queue.close()
        exit(0)

    signal.signal(signal.SIGTERM, handle_sigterm)

    while True:
        try:
            # here we could block, but if the writer process terminates early with an empty queue
            # we would end up blocking indefinitely
            (key, expected_count) = to_verify_queue.get_nowait()

            actual_count = session.execute(prepared, (key,))[0][0]
        except Empty:
            time.sleep(0.1)  # let's not eat CPU if the queue is empty
            continue
        except Exception:
            debug("Error in data verifier process!")
            verification_done_queue.close()
            raise
        else:
            tester.assertEqual(expected_count, actual_count, "Data did not match expected value!")

            try:
                verification_done_queue.put_nowait((key, actual_count))
            except Full:
                # the rewritable queue is full, not a big deal. drop this one.
                # we keep the rewritable queue held to a modest max size
                # and allow dropping some rewritables because we don't want to
                # rewrite rows in the same sequence as originally written
                pass


class TestUpgradeThroughVersions(Tester):
    """
    Upgrades a 3-node Murmur3Partitioner cluster through versions specified in test_versions.
    """
    test_versions = None  # set on init to know which versions to use
    subprocs = None  # holds any subprocesses, for status checking and cleanup

    def __init__(self, *args, **kwargs):
        # Ignore these log patterns:
        self.ignore_log_patterns = [
            # This one occurs if we do a non-rolling upgrade, the node
            # it's trying to send the migration to hasn't started yet,
            # and when it does, it gets replayed and everything is fine.
            r'Can\'t send migration request: node.*is down',
        ]
        self.subprocs = []
        # Force cluster options that are common among versions:
        kwargs['cluster_options'] = {'partitioner': 'org.apache.cassandra.dht.Murmur3Partitioner'}
        Tester.__init__(self, *args, **kwargs)

    @property
    def test_versions(self):
        # Murmur was not present until 1.2+
        return [make_branch_str(v) for v in UPGRADE_PATH]

    def _init_local(self, git_ref):
        cdir = os.environ.get('CASSANDRA_DIR', DEFAULT_DIR)

        subprocess.check_call(
            ["git", "checkout", "{git_ref}".format(git_ref=git_ref)], cwd=cdir)

        subprocess.check_call(
            ["ant", "-Dbase.version={}".format(git_ref), "clean", "jar"], cwd=cdir)

    def setUp(self):
        # Forcing cluster version on purpose
        if LOCAL_MODE:
            self._init_local(self.test_versions[0])
        else:
            os.environ['CASSANDRA_VERSION'] = 'git:' + self.test_versions[0]

        debug("Versions to test (%s): %s" % (type(self), str([v for v in self.test_versions])))
        switch_jdks(os.environ['CASSANDRA_VERSION'][-3:])
        super(TestUpgradeThroughVersions, self).setUp()

    def parallel_upgrade_test(self):
        """
        Test upgrading cluster all at once (requires cluster downtime).
        """
        self.upgrade_scenario()

    def rolling_upgrade_test(self):
        """
        Test rolling upgrade of the cluster, so we have mixed versions part way through.
        """
        self.upgrade_scenario(rolling=True)

    def parallel_upgrade_with_internode_ssl_test(self):
        """
        Test upgrading cluster all at once (requires cluster downtime), with internode ssl.
        """
        self.upgrade_scenario(internode_ssl=True)

    def rolling_upgrade_with_internode_ssl_test(self):
        """
        Rolling upgrade test using internode ssl.
        """
        self.upgrade_scenario(rolling=True, internode_ssl=True)

    def upgrade_scenario(self, populate=True, create_schema=True, rolling=False, after_upgrade_call=(), internode_ssl=False):
        # Record the rows we write as we go:
        self.row_values = set()
        cluster = self.cluster

        if internode_ssl:
            debug("***using internode ssl***")
            generate_ssl_stores(self.test_path)
            self.cluster.enable_internode_ssl(self.test_path)

        if populate:
            # Start with 3 node cluster
            debug('Creating cluster (%s)' % self.test_versions[0])
            cluster.populate(3)
            [node.start(use_jna=True, wait_for_binary_proto=True) for node in cluster.nodelist()]
        else:
            debug("Skipping cluster creation (should already be built)")

        # add nodes to self for convenience
        for i, node in enumerate(cluster.nodelist(), 1):
            node_name = 'node' + str(i)
            setattr(self, node_name, node)

        if create_schema:
            if rolling:
                self._create_schema_for_rolling()
            else:
                self._create_schema()
        else:
            debug("Skipping schema creation (should already be built)")
        time.sleep(5)  # sigh...

        self._log_current_ver(self.test_versions[0])
        self.created_metadata_versions = []

        if rolling:
            # start up processes to write and verify data
            write_proc, verify_proc, verification_queue = self._start_continuous_write_and_verify(wait_for_rowcount=5000)
            increment_proc, incr_verify_proc, incr_verify_queue = self._start_continuous_counter_increment_and_verify(wait_for_rowcount=5000)

            # upgrade through versions
            for tag in self.test_versions[1:]:
                for num, node in enumerate(self.cluster.nodelist()):
                    # sleep (sigh) because driver needs extra time to keep up with topo and make quorum possible
                    # this is ok, because a real world upgrade would proceed much slower than this programmatic one
                    # additionally this should provide more time for timeouts and other issues to crop up as well, which we could
                    # possibly "speed past" in an overly fast upgrade test
                    time.sleep(60)

                    self.upgrade_to_version(tag, partial=True, nodes=(node,))

                    self._check_on_subprocs(self.subprocs)
                    debug('Successfully upgraded %d of %d nodes to %s' %
                          (num + 1, len(self.cluster.nodelist()), tag))

                self.cluster.set_install_dir(version='git:' + tag)

            # Stop write processes
            write_proc.terminate()
            increment_proc.terminate()
            # wait for the verification queue's to empty (and check all rows) before continuing
            self._wait_until_queue_condition('writes pending verification', verification_queue, operator.le, 0, max_wait_s=600)
            self._wait_until_queue_condition('counters pending verification', incr_verify_queue, operator.le, 0, max_wait_s=600)
            self._check_on_subprocs([verify_proc, incr_verify_proc])  # make sure the verification processes are running still

            self._terminate_subprocs()
        # not a rolling upgrade, do everything in parallel:
        else:
            # upgrade through versions
            for tag in self.test_versions[1:]:
                self._write_values()
                self._increment_counters()

                for completed_version in self.created_metadata_versions:
                    self._check_metadata_schemas(completed_version[0], completed_version[1])
                self._create_metadata_schemas(self.test_versions[self.test_versions.index(tag) - 1])

                self.upgrade_to_version(tag)
                self.cluster.set_install_dir(version='git:' + tag)

                self._check_values()
                self._check_counters()
                self._check_select_count()
                for completed_version in self.created_metadata_versions:
                    self._check_metadata_schemas(completed_version[0], completed_version[1])

            # run custom post-upgrade callables
        for call in after_upgrade_call:
            call()

            debug('All nodes successfully upgraded to %s' % tag)
            self._log_current_ver(tag)

        cluster.stop()

    def tearDown(self):
        # just to be super sure we get cleaned up
        self._terminate_subprocs()

        super(TestUpgradeThroughVersions, self).tearDown()

    def _check_on_subprocs(self, subprocs):
        """
        Check on given subprocesses.

        If any are not alive, we'll go ahead and terminate any remaining alive subprocesses since this test is going to fail.
        """
        subproc_statuses = [s.is_alive() for s in subprocs]
        if not all(subproc_statuses):
            message = "A subprocess has terminated early. Subprocess statuses: "
            for s in subprocs:
                message += "{name} (is_alive: {aliveness}), ".format(name=s.name, aliveness=s.is_alive())
            message += "attempting to terminate remaining subprocesses now."
            self._terminate_subprocs()
            raise RuntimeError(message)

    def _terminate_subprocs(self):
        for s in self.subprocs:
            if s.is_alive():
                try:
                    psutil.Process(s.pid).kill()  # with fire damnit
                except Exception:
                    debug("Error terminating subprocess. There could be a lingering process.")
                    pass

    def upgrade_to_version(self, tag, partial=False, nodes=None):
        """
        Upgrade Nodes - if *partial* is True, only upgrade those nodes
        that are specified by *nodes*, otherwise ignore *nodes* specified
        and upgrade all nodes.
        """
        debug('Upgrading {nodes} to {tag}'.format(nodes=[n.name for n in nodes] if nodes is not None else 'all nodes', tag=tag))
        switch_jdks(tag)
        debug(os.environ['JAVA_HOME'])
        if not partial:
            nodes = self.cluster.nodelist()

        for node in nodes:
            debug('Shutting down node: ' + node.name)
            node.drain()
            node.watch_log_for("DRAINED")
            node.stop(wait_other_notice=False)

        # Update source or get a new version
        if LOCAL_MODE:
            self._init_local(tag)
            cdir = os.environ.get('CASSANDRA_DIR', DEFAULT_DIR)

            # Although we're not changing dirs, the source has changed, so ccm probably needs to know
            for node in nodes:
                node.set_install_dir(install_dir=cdir)
                debug("Set new cassandra dir for %s: %s" % (node.name, node.get_install_dir()))
        else:
            for node in nodes:
                node.set_install_dir(version='git:' + tag)
                debug("Set new cassandra dir for %s: %s" % (node.name, node.get_install_dir()))

        # hacky? yes. We could probably extend ccm to allow this publicly.
        # the topology file needs to be written before any nodes are started
        # otherwise they won't be grouped into dc's properly for multi-dc tests
        self.cluster._Cluster__update_topology_files()

        # Restart nodes on new version
        for node in nodes:
            debug('Starting %s on new version (%s)' % (node.name, tag))
            # Setup log4j / logback again (necessary moving from 2.0 -> 2.1):
            node.set_log_level("INFO")
            node.start(wait_other_notice=True, wait_for_binary_proto=True)
            node.nodetool('upgradesstables -a')

    def _log_current_ver(self, current_tag):
        """
        Logs where we currently are in the upgrade path, surrounding the current branch/tag, like ***sometag***
        """
        vers = self.test_versions
        curr_index = vers.index(current_tag)
        debug(
            "Current upgrade path: {}".format(
                vers[:curr_index] + ['***' + current_tag + '***'] + vers[curr_index + 1:]))

<<<<<<< HEAD
    def _create_metadata_schemas(self, tag):
        self.created_metadata_versions.append((self.cluster.version(), tag))
        session = self.patient_cql_connection(self.node2)
        session.execute('use upgrade')
        debug("schema metadata establish tables tag: {0}".format(tag))

        for m in filter(lambda mtd: mtd.startswith('establish_'), dir(schema_metadata_test)):
            debug("schema establish calling: [{0}]".format(m))
            getattr(schema_metadata_test, m)(self.cluster.version(), session, tag)

    def _check_metadata_schemas(self, version, tag):
        session = self.patient_cql_connection(self.node2)
        session.execute('use upgrade')
        debug("schema metadata verify version: {0}, tag: {1}".format(version, tag))

        for m in filter(lambda mtd: mtd.startswith('verify_'), dir(schema_metadata_test)):
            debug("schema verify calling: [{0}]".format(m))
            getattr(schema_metadata_test, m)(version, self.cluster.version(), 'upgrade', session, tag)
=======
    def _create_schema_for_rolling(self):
        """
        Slightly different schema variant for testing rolling upgrades with quorum reads/writes.
        """
        session = self.patient_cql_connection(self.node2, protocol_version=1)

        session.execute("CREATE KEYSPACE upgrade WITH replication = {'class':'SimpleStrategy', 'replication_factor':3};")

        session.execute('use upgrade')
        session.execute('CREATE TABLE cf ( k uuid PRIMARY KEY, v uuid )')
        session.execute('CREATE INDEX vals ON cf (v)')

        session.execute("""
            CREATE TABLE countertable (
                k1 uuid,
                c counter,
                PRIMARY KEY (k1)
                );""")
>>>>>>> 6c60b8d3

    def _create_schema(self):
        session = self.patient_cql_connection(self.node2, protocol_version=1)

        session.execute("CREATE KEYSPACE upgrade WITH replication = {'class':'SimpleStrategy', 'replication_factor':2};")

        session.execute('use upgrade')
        session.execute('CREATE TABLE cf ( k int PRIMARY KEY, v text )')
        session.execute('CREATE INDEX vals ON cf (v)')

        session.execute("""
            CREATE TABLE countertable (
                k1 text,
                k2 int,
                c counter,
                PRIMARY KEY (k1, k2)
                );""")

    def _write_values(self, num=100):
        session = self.patient_cql_connection(self.node2, protocol_version=1)
        session.execute("use upgrade")
        for i in xrange(num):
            x = len(self.row_values) + 1
            session.execute("UPDATE cf SET v='%d' WHERE k=%d" % (x, x))
            self.row_values.add(x)

    def _check_values(self, consistency_level=ConsistencyLevel.ALL):
        for node in self.cluster.nodelist():
            session = self.patient_cql_connection(node, protocol_version=1)
            session.execute("use upgrade")
            for x in self.row_values:
                query = SimpleStatement("SELECT k,v FROM cf WHERE k=%d" % x, consistency_level=consistency_level)
                result = session.execute(query)
                k, v = result[0]
                self.assertEqual(x, k)
                self.assertEqual(str(x), v)

    def _wait_until_queue_condition(self, label, queue, opfunc, required_len, max_wait_s=300):
        """
        Waits up to max_wait_s for queue size to return True when evaluated against a condition function from the operator module.

        Label is just a string identifier for easier debugging.

        On Mac OS X may not be able to check queue size, in which case it will not block.

        If time runs out, raises RuntimeError.
        """
        wait_end_time = time.time() + max_wait_s

        while time.time() < wait_end_time:
                try:
                    qsize = queue.qsize()
                except NotImplementedError:
                    debug("Queue size may not be checkable on Mac OS X. Test will continue without waiting.")
                    break
                if opfunc(qsize, required_len):
                    debug("{} queue size ({}) is '{}' to {}. Continuing.".format(label, qsize, opfunc.__name__, required_len))
                    break

                if divmod(round(time.time()), 30)[1] == 0:
                    debug("{} queue size is at {}, target is to reach '{}' {}".format(label, qsize, opfunc.__name__, required_len))

                time.sleep(0.1)
                continue
        else:
            raise RuntimeError("Ran out of time waiting for queue size ({}) to be '{}' to {}. Aborting.".format(qsize, opfunc.__name__, required_len))

    def _start_continuous_write_and_verify(self, wait_for_rowcount=0, max_wait_s=300):
        """
        Starts a writer process, a verifier process, a queue to track writes,
        and a queue to track successful verifications (which are rewrite candidates).

        wait_for_rowcount provides a number of rows to write before unblocking and continuing.

        Returns the writer process, verifier process, and the to_verify_queue.
        """
        # queue of writes to be verified
        to_verify_queue = Queue()
        # queue of verified writes, which are update candidates
        verification_done_queue = Queue(maxsize=500)

        writer = Process(target=data_writer, args=(self, to_verify_queue, verification_done_queue, 25))
        # daemon subprocesses are killed automagically when the parent process exits
        writer.daemon = True
        self.subprocs.append(writer)
        writer.start()

        if wait_for_rowcount > 0:
            self._wait_until_queue_condition('rows written (but not verified)', to_verify_queue, operator.ge, wait_for_rowcount, max_wait_s=max_wait_s)

        verifier = Process(target=data_checker, args=(self, to_verify_queue, verification_done_queue))
        # daemon subprocesses are killed automagically when the parent process exits
        verifier.daemon = True
        self.subprocs.append(verifier)
        verifier.start()

        return writer, verifier, to_verify_queue

    def _start_continuous_counter_increment_and_verify(self, wait_for_rowcount=0, max_wait_s=300):
        """
        Starts a counter incrementer process, a verifier process, a queue to track writes,
        and a queue to track successful verifications (which are re-increment candidates).

        Returns the writer process, verifier process, and the to_verify_queue.
        """
        # queue of writes to be verified
        to_verify_queue = Queue()
        # queue of verified writes, which are update candidates
        verification_done_queue = Queue(maxsize=500)

        incrementer = Process(target=data_writer, args=(self, to_verify_queue, verification_done_queue, 25))
        # daemon subprocesses are killed automagically when the parent process exits
        incrementer.daemon = True
        self.subprocs.append(incrementer)
        incrementer.start()

        if wait_for_rowcount > 0:
            self._wait_until_queue_condition('counters incremented (but not verified)', to_verify_queue, operator.ge, wait_for_rowcount, max_wait_s=max_wait_s)

        count_verifier = Process(target=data_checker, args=(self, to_verify_queue, verification_done_queue))
        # daemon subprocesses are killed automagically when the parent process exits
        count_verifier.daemon = True
        self.subprocs.append(count_verifier)
        count_verifier.start()

        return incrementer, count_verifier, to_verify_queue

    def _increment_counters(self, opcount=25000):
        debug("performing {opcount} counter increments".format(opcount=opcount))
        session = self.patient_cql_connection(self.node2, protocol_version=1)
        session.execute("use upgrade;")

        update_counter_query = ("UPDATE countertable SET c = c + 1 WHERE k1='{key1}' and k2={key2}")

        self.expected_counts = {}
        for i in range(10):
            self.expected_counts[uuid.uuid4()] = defaultdict(int)

        fail_count = 0

        for i in range(opcount):
            key1 = random.choice(self.expected_counts.keys())
            key2 = random.randint(1, 10)
            try:
                query = SimpleStatement(update_counter_query.format(key1=key1, key2=key2), consistency_level=ConsistencyLevel.ALL)
                session.execute(query)
            except WriteTimeout:
                fail_count += 1
            else:
                self.expected_counts[key1][key2] += 1
            if fail_count > 100:
                break

        assert fail_count < 100, "Too many counter increment failures"

    def _check_counters(self):
        debug("Checking counter values...")
        session = self.patient_cql_connection(self.node2, protocol_version=1)
        session.execute("use upgrade;")

        for key1 in self.expected_counts.keys():
            for key2 in self.expected_counts[key1].keys():
                expected_value = self.expected_counts[key1][key2]

                query = SimpleStatement("SELECT c from countertable where k1='{key1}' and k2={key2};".format(key1=key1, key2=key2),
                                        consistency_level=ConsistencyLevel.ONE)
                results = session.execute(query)

                if results is not None:
                    actual_value = results[0][0]
                else:
                    # counter wasn't found
                    actual_value = None

                assert actual_value == expected_value, "Counter not at expected value. Got %s, expected %s" % (actual_value, expected_value)

    def _check_select_count(self, consistency_level=ConsistencyLevel.ALL):
        debug("Checking SELECT COUNT(*)")
        session = self.patient_cql_connection(self.node2, protocol_version=1)
        session.execute("use upgrade;")

        expected_num_rows = len(self.row_values)

        countquery = SimpleStatement("SELECT COUNT(*) FROM cf;", consistency_level=consistency_level)
        result = session.execute(countquery)

        if result is not None:
            actual_num_rows = result[0][0]
            self.assertEqual(actual_num_rows, expected_num_rows, "SELECT COUNT(*) returned %s when expecting %s" % (actual_num_rows, expected_num_rows))
        else:
            self.fail("Count query did not return")


class TestRandomPartitionerUpgrade(TestUpgradeThroughVersions):
    """
    Upgrades a 3-node RandomPartitioner cluster through versions specified in test_versions.
    """
    def __init__(self, *args, **kwargs):
        # Ignore these log patterns:
        self.ignore_log_patterns = [
            # This one occurs if we do a non-rolling upgrade, the node
            # it's trying to send the migration to hasn't started yet,
            # and when it does, it gets replayed and everything is fine.
            r'Can\'t send migration request: node.*is down',
            r'RejectedExecutionException.*ThreadPoolExecutor has shut down',
        ]
        self.subprocs = []
        # Force cluster options that are common among versions:
        kwargs['cluster_options'] = {'partitioner': 'org.apache.cassandra.dht.RandomPartitioner'}
        Tester.__init__(self, *args, **kwargs)

    @property
    def test_versions(self):
        return [make_branch_str(v) for v in UPGRADE_PATH]


class PointToPointUpgradeBase(TestUpgradeThroughVersions):
    """
    Base class for testing a single upgrade (ver1->ver2).

    We are dynamically creating subclasses of this for testing point upgrades, so this is a convenient
    place to add functionality/tests for those subclasses to run.

    __test__ is False for this class. Subclasses need to revert to True to run tests!
    """
    __test__ = False

    def setUp(self):
        if LOCAL_MODE:
            self._init_local(self.test_versions[0])
        else:
            # Forcing cluster version on purpose
            os.environ['CASSANDRA_VERSION'] = 'git:' + self.test_versions[0]

        debug("Versions to test (%s): %s" % (type(self), str([v for v in self.test_versions])))
        super(TestUpgradeThroughVersions, self).setUp()

    def _bootstrap_new_node(self):
        # Check we can bootstrap a new node on the upgraded cluster:
        debug("Adding a node to the cluster")
        nnode = new_node(self.cluster, remote_debug_port=str(2000 + len(self.cluster.nodes)))
        nnode.start(use_jna=True, wait_other_notice=True, wait_for_binary_proto=True)
        self._write_values()
        self._increment_counters()
        self._check_values()
        self._check_counters()

    def _bootstrap_new_node_multidc(self):
        # Check we can bootstrap a new node on the upgraded cluster:
        debug("Adding a node to the cluster")
        nnode = new_node(self.cluster, remote_debug_port=str(2000 + len(self.cluster.nodes)), data_center='dc2')

        nnode.start(use_jna=True, wait_other_notice=True, wait_for_binary_proto=True)
        self._write_values()
        self._increment_counters()
        self._check_values()
        self._check_counters()

    def bootstrap_test(self):
        # try and add a new node
        self.upgrade_scenario(after_upgrade_call=(self._bootstrap_new_node,))

    def bootstrap_multidc_test(self):
        # try and add a new node
        # multi dc, 2 nodes in each dc
        self.cluster.populate([2, 2])
        [node.start(use_jna=True, wait_for_binary_proto=True) for node in self.cluster.nodelist()]
        self._multidc_schema_create()
        self.upgrade_scenario(populate=False, create_schema=False, after_upgrade_call=(self._bootstrap_new_node_multidc,))

    def _multidc_schema_create(self):
        session = self.patient_cql_connection(self.cluster.nodelist()[0], protocol_version=1)

        if self.cluster.version() >= '1.2':
            # DDL for C* 1.2+
            session.execute("CREATE KEYSPACE upgrade WITH replication = {'class':'NetworkTopologyStrategy', 'dc1':1, 'dc2':2};")
        else:
            # DDL for C* 1.1
            session.execute("""CREATE KEYSPACE upgrade WITH strategy_class = 'NetworkTopologyStrategy'
            AND strategy_options:'dc1':1
            AND strategy_options:'dc2':2;
            """)

        session.execute('use upgrade')
        session.execute('CREATE TABLE cf ( k int PRIMARY KEY , v text )')
        session.execute('CREATE INDEX vals ON cf (v)')

        session.execute("""
            CREATE TABLE countertable (
                k1 text,
                k2 int,
                c counter,
                PRIMARY KEY (k1, k2)
                );""")

# create test classes for upgrading from latest tag on branch to the head of that same branch
for from_ver in UPGRADE_PATH:
    # we only want to do single upgrade tests for 1.2+
    # and trunk is the final version, so there's no test where trunk is upgraded to something else
    if make_ver_str(from_ver) >= '1.2' and from_ver != TRUNK_VER:
        cls_name = ('TestUpgrade_from_' + make_ver_str(from_ver) + '_latest_tag_to_' + make_ver_str(from_ver) + '_HEAD').replace('-', '_').replace('.', '_')
        start_ver_latest_tag = latest_tag_matching(from_ver)
        debug('Creating test upgrade class: {} with start tag of: {} ({})'.format(cls_name, start_ver_latest_tag, sha_for_ref_name(start_ver_latest_tag)))
        vars()[cls_name] = type(
            cls_name,
            (PointToPointUpgradeBase,),
            {'test_versions': [start_ver_latest_tag, make_branch_str(from_ver)], '__test__': True})

# build a list of tuples like so:
# [(A, B), (B, C) ... ]
# each pair in the list represents an upgrade test (A, B)
# where we will upgrade from the latest *tag* matching A, to the HEAD of branch B
POINT_UPGRADES = []
points = [v for v in UPGRADE_PATH if make_ver_str(v) >= '1.2']
for i, _ in enumerate(points):
    verslice = tuple(points[i:i + 2])
    if len(verslice) == 2:  # exclude dangling version at end
        POINT_UPGRADES.append(tuple(points[i:i + 2]))

# create test classes for upgrading from latest tag on one branch, to head of the next branch (see comment above)
for (from_ver, to_branch) in POINT_UPGRADES:
    cls_name = ('TestUpgrade_from_' + make_ver_str(from_ver) + '_latest_tag_to_' + make_branch_str(to_branch) + '_HEAD').replace('-', '_').replace('.', '_')
    from_ver_latest_tag = latest_tag_matching(from_ver)
    debug('Creating test upgrade class: {} with start tag of: {} ({})'.format(cls_name, from_ver_latest_tag, sha_for_ref_name(from_ver_latest_tag)))
    vars()[cls_name] = type(
        cls_name,
        (PointToPointUpgradeBase,),
        {'test_versions': [from_ver_latest_tag, make_branch_str(to_branch)], '__test__': True})

# create test classes for upgrading from HEAD of one branch to HEAD of next.
for (from_branch, to_branch) in POINT_UPGRADES:
    cls_name = ('TestUpgrade_from_' + make_branch_str(from_branch) + '_HEAD_to_' + make_branch_str(to_branch) + '_HEAD').replace('-', '_').replace('.', '_')
    debug('Creating test upgrade class: {}'.format(cls_name))
    vars()[cls_name] = type(
        cls_name,
        (PointToPointUpgradeBase,),
        {'test_versions': [make_branch_str(from_branch), make_branch_str(to_branch)], '__test__': True})

# create test classes for upgrading from HEAD of one branch, to latest tag of next branch
for (from_branch, to_branch) in POINT_UPGRADES:
    cls_name = ('TestUpgrade_from_' + make_branch_str(from_branch) + '_HEAD_to_' + make_branch_str(to_branch) + '_latest_tag').replace('-', '_').replace('.', '_')
    to_ver_latest_tag = latest_tag_matching(to_branch)
    # in some cases we might not find a tag (like when the to_branch is trunk)
    # so these will be skipped.
    if to_ver_latest_tag is None:
        continue
    debug('Creating test upgrade class: {} with end tag of: {} ({})'.format(cls_name, to_ver_latest_tag, sha_for_ref_name(to_ver_latest_tag)))

    vars()[cls_name] = type(
        cls_name,
        (PointToPointUpgradeBase,),
        {'test_versions': [make_branch_str(from_branch), to_ver_latest_tag], '__test__': True})<|MERGE_RESOLUTION|>--- conflicted
+++ resolved
@@ -4,11 +4,8 @@
 import pprint
 import random
 import re
-<<<<<<< HEAD
 import schema_metadata_test
-=======
 import signal
->>>>>>> 6c60b8d3
 import subprocess
 import time
 import uuid
@@ -603,7 +600,6 @@
             "Current upgrade path: {}".format(
                 vers[:curr_index] + ['***' + current_tag + '***'] + vers[curr_index + 1:]))
 
-<<<<<<< HEAD
     def _create_metadata_schemas(self, tag):
         self.created_metadata_versions.append((self.cluster.version(), tag))
         session = self.patient_cql_connection(self.node2)
@@ -622,7 +618,7 @@
         for m in filter(lambda mtd: mtd.startswith('verify_'), dir(schema_metadata_test)):
             debug("schema verify calling: [{0}]".format(m))
             getattr(schema_metadata_test, m)(version, self.cluster.version(), 'upgrade', session, tag)
-=======
+
     def _create_schema_for_rolling(self):
         """
         Slightly different schema variant for testing rolling upgrades with quorum reads/writes.
@@ -641,7 +637,6 @@
                 c counter,
                 PRIMARY KEY (k1)
                 );""")
->>>>>>> 6c60b8d3
 
     def _create_schema(self):
         session = self.patient_cql_connection(self.node2, protocol_version=1)
