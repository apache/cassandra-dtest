--- conflicted
+++ resolved
@@ -35,17 +35,10 @@
         cluster.populate(3).start()
         [node1,node2, node3] = cluster.nodelist()
 
-<<<<<<< HEAD
-        #a little hacky but grep_log returns the whole line...
         if DISABLE_VNODES:
             numNodes = 1
         else:
-=======
-        if DISABLE_VNODES:
-            numNodes = 1
-        else:
             #a little hacky but grep_log returns the whole line...
->>>>>>> 8ca7a8fc
             numNodes = int(re.search('num_tokens=(.*?);', node3.grep_log('num_tokens=(.*?);')[0][0]).group()[11:-1])
 
         debug(numNodes)
@@ -55,16 +48,11 @@
             node1.stress(['-o', 'insert', '--num-keys=10000', '--replication-factor=3'])
         else:
             node1.stress(['write', 'n=10000', '-schema', 'replication(factor=3)'])
-<<<<<<< HEAD
+
         cursor = self.patient_cql_connection(node1)
         cursor.default_timeout = 45
         query = SimpleStatement('select * from "Keyspace1"."Standard1" LIMIT 1', consistency_level=ConsistencyLevel.THREE)
         initialData = cursor.execute(query)
-=======
-        cursor = self.patient_cql_connection(node1).cursor()
-        cursor.execute('select * from "Keyspace1"."Standard1" LIMIT 1', consistency_level='THREE')
-        initialData = cursor.fetchall()
->>>>>>> 8ca7a8fc
 
         #stop node, query should not work with consistency 3
         debug("Stopping node 3.")
@@ -158,17 +146,10 @@
         cluster.populate(3).start()
         [node1,node2, node3] = cluster.nodelist()
 
-<<<<<<< HEAD
-        #a little hacky but grep_log returns the whole line...
         if DISABLE_VNODES:
             numNodes = 1
         else:
-=======
-        if DISABLE_VNODES:
-            numNodes = 1
-        else:
             #a little hacky but grep_log returns the whole line...
->>>>>>> 8ca7a8fc
             numNodes = int(re.search('num_tokens=(.*?);', node3.grep_log('num_tokens=(.*?);')[0][0]).group()[11:-1])
 
         debug(numNodes)
@@ -178,15 +159,10 @@
             node1.stress(['-o', 'insert', '--num-keys=10000', '--replication-factor=3'])
         else:
             node1.stress(['write', 'n=10000', '-schema', 'replication(factor=3)'])
-<<<<<<< HEAD
-        cursor = self.patient_cql_connection(node1)
-        query = SimpleStatement('select * from "Keyspace1"."Standard1" LIMIT 1', consistency_level=ConsistencyLevel.THREE)
-        initialData = cursor.execute(query)
-=======
-        cursor = self.patient_cql_connection(node1).cursor()
-        cursor.execute('select * from "Keyspace1"."Standard1" LIMIT 1', consistency_level='THREE')
-        initialData = cursor.fetchall()
->>>>>>> 8ca7a8fc
+
+        cursor = self.patient_cql_connection(node1)
+        query = SimpleStatement('select * from "Keyspace1"."Standard1" LIMIT 1', consistency_level=ConsistencyLevel.THREE)
+        initialData = cursor.execute(query)
 
         #stop node, query should not work with consistency 3
         debug("Stopping node 3.")
